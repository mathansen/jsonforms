--- conflicted
+++ resolved
@@ -68,20 +68,3 @@
     color: white;
     text-decoration: none;
 }
-<<<<<<< HEAD
-.navbar-collapse li a:hover{
-    color: lightgrey;
-}
-=======
-
-.jsf .popover-title {
-    color: black;
-    background-color: lemonchiffon;
-}
-
-.jsf .popover-content {
-    color: black;
-    font-style: italic;
-
-}
->>>>>>> 32455160
