--- conflicted
+++ resolved
@@ -2,7 +2,7 @@
 
 var app = angular.module('makeithappen', [
     'ngRoute',
-<<<<<<< HEAD
+    'jsonforms'
 ]);
 
 try {
@@ -11,8 +11,4 @@
   app.requires.push('jsonforms-bootstrap');
 } catch(ignored) {
   app.requires.push('jsonforms');
-}
-=======
-    'jsonforms'
-]);
->>>>>>> d51d638d
+}