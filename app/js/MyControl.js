--- conflicted
+++ resolved
@@ -5,16 +5,9 @@
 
         return {
             priority: 100,
-<<<<<<< HEAD
             render: function(element, schema, schemaPath, services) {
-                var control =  JSONForms.RenderDescriptionFactory.createControlDescription(schemaPath, services, element.label);
+                var control = new JSONForms.ControlRenderDescription(dataProvider.data, schemaPath);
                 control['template'] = '<control><input type="text" style="background-color: #3278b3; color: #8dd0ff" class="jsf-control-string jsf-control form-control" data-jsonforms-model data-jsonforms-validation /></control>'
-                console.log(JSON.stringify(control));
-=======
-            render: function(element, schema, schemaPath, dataProvider) {
-                var control = new JSONForms.ControlRenderDescription(dataProvider.data, schemaPath);
-                control['template'] = '<input type="text" style="background-color: #3278b3; color: #8dd0ff" class="form-control" data-jsonforms-model data-jsonforms-validation />'
->>>>>>> 79588867
                 return control;
             },
 
