--- conflicted
+++ resolved
@@ -4,22 +4,11 @@
 
 module.exports = {
     devtool: 'source-map',
-<<<<<<< HEAD
-    entry: {
-        jsonforms: [
-            'webpack-dev-server/client?http://localhost:8080',
-            'webpack/hot/dev-server',
-            './src/index.ts'
-        ],
-        examples: './examples/app/app.js'
-    },
-=======
     entry: [
         'webpack-dev-server/client?http://localhost:8080',
         'webpack/hot/dev-server',
         './src/index.ts'
     ],
->>>>>>> 8f868261
     output: {
         filename: '[name].js',
         publicPath: '/assets/'
