{
  "name": "jsonforms",
  "description": "JSONForms is an AngularJS-based framework to simplify the creation of forms for data entry and edit in web applications. It allows to declaratively define data and layout of a form and to embed the form into your HTML with one simple <jsonforms> tag.",
  "version": "0.0.11",
  "homepage": "https://github.com/eclipsesource/jsonforms",
  "license": "MIT",
  "main": [
    "dist/js/jsonforms.js",
    "dist/css/jsonforms.css"
  ],
  "ignore": [
    "**/.*",
    "node_modules",
    "bower_components",
    "tests"
  ],
  "dependencies": {
    "angular": "1.4.8",
    "angular-bootstrap": "0.14.3",
    "angular-loader": "1.4.8",
    "angular-route": "1.4.8",
    "angular-ui": "0.4.0",
    "angular-ui-grid": "3.0.7",
    "angular-ui-validate": "1.2.2",
    "bootstrap": "3.3.6",
    "json-refs": "~0.2.0",
    "tv4": "1.2.3"
  },
  "devDependencies": {
<<<<<<< HEAD
      "angular-mocks": "1.4.8",
      "angular-resource": "1.4.8",
      "angular-ui-ace": "0.2.3"
=======
    "angular-mocks": "1.3.16",
    "angular-resource": "1.3.16",
    "angular-ui-ace": "0.2.3",
    "polymer": "Polymer/polymer#^1.2.0",
    "paper-input": "PolymerElements/paper-input#^1.0.0"
>>>>>>> d78d77ad
  }
}<|MERGE_RESOLUTION|>--- conflicted
+++ resolved
@@ -27,16 +27,10 @@
     "tv4": "1.2.3"
   },
   "devDependencies": {
-<<<<<<< HEAD
-      "angular-mocks": "1.4.8",
-      "angular-resource": "1.4.8",
-      "angular-ui-ace": "0.2.3"
-=======
-    "angular-mocks": "1.3.16",
-    "angular-resource": "1.3.16",
+    "angular-mocks": "1.4.8",
+    "angular-resource": "1.4.8",
     "angular-ui-ace": "0.2.3",
     "polymer": "Polymer/polymer#^1.2.0",
     "paper-input": "PolymerElements/paper-input#^1.0.0"
->>>>>>> d78d77ad
   }
 }