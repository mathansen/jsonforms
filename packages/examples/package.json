{
  "name": "@jsonforms/examples",
  "version": "2.0.0-beta.5",
  "description": "JSON Forms usage examples",
  "repository": "https://github.com/eclipsesource/jsonforms",
  "bugs": "https://github.com/eclipsesource/jsonforms/issues",
  "homepage": "http://jsonforms.io/",
  "license": "MIT",
  "publishConfig": {
    "access": "public"
  },
  "directories": {
    "icons": "icons",
    "lib": "lib",
    "library": "library",
    "src": "src",
    "test": "wct-test"
  },
  "main": "dist/ts-build/index.js",
  "typings": "dist/ts-build/index.d.ts",
  "scripts": {
    "bundle": "webpack --config ../../webpack.build.js --env=production --display-error-details",
    "build": "../../node_modules/.bin/tsc",
    "clean": "rm -rf dist",
    "lint": "../../node_modules/.bin/tslint --project ../../tslint.json --exclude src/models/jsonSchema.ts",
    "test": "echo 'Nothing to do for `examples` package'",
    "doc": "echo 'TODO: implement documentation generation'",
    "preparePublish": "npm run doc && npm run build && npm run test"
  },
  "dependencies": {
<<<<<<< HEAD
    "@jsonforms/core": "^2.0.0-beta.5",
    "@jsonforms/material-renderers": "^2.0.0-beta.5",
    "@jsonforms/vanilla-renderers": "^2.0.0-beta.5",
=======
    "@jsonforms/core": "^2.0.0-beta.4",
>>>>>>> d2656198
    "react": "^16.2.0",
    "react-redux": "^5.0.6",
    "redux": "^3.7.2"
  }
}<|MERGE_RESOLUTION|>--- conflicted
+++ resolved
@@ -28,13 +28,7 @@
     "preparePublish": "npm run doc && npm run build && npm run test"
   },
   "dependencies": {
-<<<<<<< HEAD
-    "@jsonforms/core": "^2.0.0-beta.5",
-    "@jsonforms/material-renderers": "^2.0.0-beta.5",
-    "@jsonforms/vanilla-renderers": "^2.0.0-beta.5",
-=======
     "@jsonforms/core": "^2.0.0-beta.4",
->>>>>>> d2656198
     "react": "^16.2.0",
     "react-redux": "^5.0.6",
     "redux": "^3.7.2"
