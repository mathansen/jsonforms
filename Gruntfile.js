module.exports = function(grunt) {

    // Project configuration.
    grunt.initConfig({
        pkg: grunt.file.readJSON('package.json'),

        // Config for Concat Task
        concat: {
            options: {
                // Remove all existing banners
                stripBanners: true,

                // Replace all 'use strict' statements in the code with a single one at the top
                process: function(src, filepath) {
                    return '// Source: ' + filepath + '\n' +
                        src.replace(/(^|\n)[ \t]*('use strict'|"use strict");?\s*/g, '$1');
                },

                // Add new banner on top of generated file
                banner: '/*! <%= pkg.name %> - v<%= pkg.version %> - ' +
                '<%= grunt.template.today("yyyy-mm-dd") %> Copyright (c) EclipseSource Muenchen GmbH and others. */ \n' +
                "'use strict';\n"
            },
            dist: {
                // Concat all files from js directory and include the embedded templates
                src: ['js/**', '<%= ngtemplates.dist.dest %>'],
                filter: 'isFile',
                dest: 'dist/js/<%= pkg.name %>.js'
            }
        },

        //Config for embedding templates in angular module
        ngtemplates:  {
            dist:  {
                src: 'templates/**/*.html',
                dest: 'temp/templates.js',
                options:    {
                    htmlmin:  { collapseWhitespace: true, collapseBooleanAttributes: true },
                    module: "jsonForms"
                }
            }
        },

        copy: {
<<<<<<< HEAD
            dist: {
                files: [
                     // templates
                    {expand:true, cwd: 'templates/', src: ['**'], dest: 'dist/templates'}
                ]
            },
=======
>>>>>>> 37fcd985
            app: {
                files: [
                    // dist to app
                    {expand:true, cwd: 'dist/', src: ['**'], dest: 'app'}
                ]
            }
        },

        // Config for Uglify (= Minify) Task
        uglify: {
            options: {
                // Use default

                // Uncomment to ease debugging
                // mangle: false
            },
            dist: {
                src: 'dist/js/<%= pkg.name %>.js',
                dest: 'dist/js/<%= pkg.name %>.min.js'
            }
        },

        // Config for Jshint Task
        jshint: {
            beforeconcat: ['js/**'],
            afterconcat: ['dist/js/<%= pkg.name %>.js'],
            options: { jshintrc: '.jshintrc' }
        },

        less: {
            bootstrap: {
                options: {
                    modifyVars: {
                        "grid-columns": 100
                    }
                },
                files: {
                    'temp/bootstrap100col.css': 'node_modules/bootstrap/less/bootstrap.less'
                }
            },
            jsonforms: {
                options: {
                    paths: ['temp']
                },
                files: {
                    'dist/css/jsonforms.css': 'css/jsonforms.css'
                }
            }
        },

        // Config for Karma (Unit Test) Task
        karma: {
            unit: {
                configFile: 'tests/unit-tests/karma.conf.js',
                singleRun: true
            }
        },

        // Config for Connect (Start Webserver) Task
        connect: {
            server: {
                options: {
                    port: 8000,
                    base: 'app'
                }
            }
        },

        // Config for Protractor (e2e Test) Task
        protractor: {
            options: {
                configFile: 'tests/e2e-tests/protractor.conf.js'
            },
            run: {}
        },

        watch: {
            js: {
                files: 'js/**',
                tasks: ['concat:dist', 'uglify:dist']
            },
            css: {
                files: 'css/**',
                tasks: ['less:bootstrap', 'less:jsonforms']
            },
            templates: {
                files: 'templates/**',
                tasks: ['ngtemplates:dist', "concat:dist", 'uglify:dist']
            },
            app: {
                files: ['dist/**'],
                tasks: ['copy:app']
            }
        },

<<<<<<< HEAD
        browserify: {
            dist: {
                //dest: 'dist/js/<%= pkg.name %>.js'
                src: ['dist/js/<%= pkg.name %>.js'],
                dest: 'dist/js/<%= pkg.name %>.js'
                //dest: 'build/target.js'
                // Note: The entire `browserify-shim` config is inside `package.json`.
            }
=======
        clean: {
            dist: ["dist", "temp"],
            app: ["app/js/jsonforms*", "app/css/jsonforms*"],
            all: ["dist", "temp", "app/js/jsonforms*", "app/css/jsonforms*", "node_modules", "app/bower_components"]
>>>>>>> 37fcd985
        }
    });

    // Load the plugin that provides the "concat" task.
    grunt.loadNpmTasks('grunt-contrib-concat');

    grunt.loadNpmTasks('grunt-contrib-copy');

    grunt.loadNpmTasks('grunt-contrib-jshint');

    grunt.loadNpmTasks('grunt-contrib-less');

    // clean
    grunt.loadNpmTasks('grunt-contrib-clean');

    // inline templates into jsonforms.js
    grunt.loadNpmTasks('grunt-angular-templates');

    // Load the plugin that provides the "uglify" task.
    grunt.loadNpmTasks('grunt-contrib-uglify');

    // Load the plugin that provides the "karma" task.
    grunt.loadNpmTasks('grunt-karma');

    // Load the plugin that provides the "connect" task.
    grunt.loadNpmTasks('grunt-contrib-connect');

    // Load the plugin that provides the "protractor" task.
    grunt.loadNpmTasks('grunt-protractor-runner');

    grunt.loadNpmTasks('grunt-contrib-watch');

    grunt.loadNpmTasks('grunt-browserify');

    // Build distribution
    grunt.registerTask('dist', [
        'less:bootstrap',
        'less:jsonforms',
        'ngtemplates:dist',
        'concat:dist',
<<<<<<< HEAD
        'browserify:dist',
        'uglify:dist',
        'copy:dist'
=======
        'uglify:dist'
>>>>>>> 37fcd985
    ]);

    // Build example application
    grunt.registerTask('app', [
        'dist',
        'copy:app'
    ]);

    // Test unit and e2e tests
    grunt.registerTask('test', [
        'karma',
        'connect',
        'protractor'
    ]);

    // Hint task
    grunt.registerTask('hint', [
        'jshint'
    ]);

    // Build distribution as default
    grunt.registerTask('default', [
        'dist'
    ]);

};<|MERGE_RESOLUTION|>--- conflicted
+++ resolved
@@ -42,15 +42,6 @@
         },
 
         copy: {
-<<<<<<< HEAD
-            dist: {
-                files: [
-                     // templates
-                    {expand:true, cwd: 'templates/', src: ['**'], dest: 'dist/templates'}
-                ]
-            },
-=======
->>>>>>> 37fcd985
             app: {
                 files: [
                     // dist to app
@@ -146,7 +137,6 @@
             }
         },
 
-<<<<<<< HEAD
         browserify: {
             dist: {
                 //dest: 'dist/js/<%= pkg.name %>.js'
@@ -155,12 +145,15 @@
                 //dest: 'build/target.js'
                 // Note: The entire `browserify-shim` config is inside `package.json`.
             }
-=======
+        },
         clean: {
             dist: ["dist", "temp"],
             app: ["app/js/jsonforms*", "app/css/jsonforms*"],
             all: ["dist", "temp", "app/js/jsonforms*", "app/css/jsonforms*", "node_modules", "app/bower_components"]
->>>>>>> 37fcd985
+
+
+
+
         }
     });
 
@@ -201,13 +194,7 @@
         'less:jsonforms',
         'ngtemplates:dist',
         'concat:dist',
-<<<<<<< HEAD
         'browserify:dist',
-        'uglify:dist',
-        'copy:dist'
-=======
-        'uglify:dist'
->>>>>>> 37fcd985
     ]);
 
     // Build example application
