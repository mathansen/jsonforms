/// <reference path="../../typings/ui-grid/ui-grid.d.ts"/>

//rule
interface IRule {
    effect: RuleEffect;
    condition:ICondition;
}
declare enum RuleEffect {
    HIDE,SHOW,ENABLE,DISABLE
}
interface ICondition {
    type:string; //nice to have
}
interface ILeafCondition extends ICondition {
    scope: {
        $ref: string;
    }
    expectedValue: any;
}

interface WithLabel {
    label?: string
}

interface IUISchemaElement extends WithLabel {
    type: string;
    rule?: IRule;
}

//Layouts
interface ILayout extends IUISchemaElement{
    type: string;
    elements: IUISchemaElement[];
}
interface IVerticalLayout extends ILayout { }
interface IHorizontalLayout extends ILayout { }
interface IGroup extends ILayout { }

//Control
interface IControlObject extends IUISchemaElement {
    scope: {
        $ref: string;
    }
    readOnly?: boolean
}

// Array
<<<<<<< HEAD
interface IArrayControlObject extends IControlObject {
    columns?: IColumnControlObject[]
    options?: any
=======
interface IArrayControlObject extends IUISchemaElement {
    columns: IColumnControlObject[]
    options: uiGrid.IGridOptions

>>>>>>> c6ecf176
}

interface IColumnControlObject extends IControlObject {

}

//Label
interface ILabel extends IUISchemaElement {
    text: string;
}<|MERGE_RESOLUTION|>--- conflicted
+++ resolved
@@ -45,16 +45,10 @@
 }
 
 // Array
-<<<<<<< HEAD
 interface IArrayControlObject extends IControlObject {
     columns?: IColumnControlObject[]
     options?: any
-=======
-interface IArrayControlObject extends IUISchemaElement {
-    columns: IColumnControlObject[]
-    options: uiGrid.IGridOptions
 
->>>>>>> c6ecf176
 }
 
 interface IColumnControlObject extends IControlObject {
