import test from 'ava';
import * as installCE from 'document-register-element/pony';
// inject window, document etc.
import 'jsdom-global/register';
declare let global;
installCE(global, 'force');
import { DataService } from '../../src/core/data.service';
import { JsonSchema } from '../../src/models/jsonSchema';
import { ControlElement } from '../../src/models/uischema';
import { ArrayControlRenderer, arrayTester } from '../../src/renderers/additional/array-renderer';
<<<<<<< HEAD
import { instantiateSchemaService } from '../../src/core';
import { JsonForms } from '../../src/core';
test.before(t => {
  JsonForms.stylingRegistry.registerMany([
    {
      name: 'array.layout',
      classNames: ['array-layout']
    },
    {
      name: 'array.children',
      classNames: ['children']
    }
  ]);
});
=======
import {JsonForms} from "../../src/core";

>>>>>>> 8d48f33e
test('generate array child control', t => {

    const renderer: ArrayControlRenderer = new ArrayControlRenderer();
    const schema: JsonSchema = {
        'type': 'object',
        'properties': {
            'test': {
                'type': 'array',
                'items': {
                    'type': 'object',
                    'properties': {
                        'x': {'type': 'integer'},
                        'y': {'type': 'integer'}
                    }
                }
            }
        }
    };
    const uiSchema: ControlElement = {
        'type': 'Control',
        'scope': {
            '$ref': '#/properties/test'
        }
    };
    const data = {
        'test': [{
            x: 1,
            y: 3
        }]
    };
    JsonForms.schema = schema;
    renderer.setDataService(new DataService(data));
    renderer.setDataSchema(schema);
    renderer.setUiSchema(uiSchema);
    const renderedElement = renderer.render();
    const elements = renderedElement.getElementsByClassName('array-layout');
    t.is(elements.length, 1);
    const className = renderedElement.className;
    t.true(className.indexOf('root_properties_test') !== -1);
    t.is(elements.item(0).tagName, 'FIELDSET');
    const fieldsetChildren = elements.item(0).children;
    t.is(fieldsetChildren.length, 2);
    const legend = fieldsetChildren.item(0);
    t.is(legend.tagName, 'LEGEND');
    const legendChildren = legend.children;
    const label = legendChildren.item(0);
    t.is(label.tagName, 'LABEL');
    t.is(label.innerHTML, 'Test');
    const button = legendChildren.item(1);
    t.is(button.tagName, 'BUTTON');
    t.is(button.innerHTML, 'Add to Test');
    const children = fieldsetChildren.item(1);
    t.is(children.tagName, 'DIV');
    t.is(children.className, 'children');
    t.is(children.children.length, 1);
    t.is(children.children.item(0).tagName, 'JSON-FORMS');
});

test('generate array child control w/o data', t => {
    const renderer: ArrayControlRenderer = new ArrayControlRenderer();
    const schema: JsonSchema = {
        'type': 'object',
        'properties': {
            'test': {
                'type': 'array',
                'items': {
                    'type': 'object',
                    'properties': {
                        'x': {'type': 'integer'},
                        'y': {'type': 'integer'}
                    }
                }
            }
        }
    };
    const uiSchema: ControlElement = {
        'label': false,
        'type': 'Control',
        'scope': {
            '$ref': '#/properties/test'
        }
    };
    const data = {};
    renderer.setDataService(new DataService(data));
    renderer.setDataSchema(schema);
    renderer.setUiSchema(uiSchema);
    const renderedElement = renderer.render();
    const elements = renderedElement.getElementsByClassName('array-layout');
    t.is(elements.length, 1);
    t.is(elements.item(0).tagName, 'FIELDSET');
    const fieldsetChildren = elements.item(0).children;
    t.is(fieldsetChildren.length, 2);
    const legend = fieldsetChildren.item(0);
    t.is(legend.tagName, 'LEGEND');
    const legendChildren = legend.children;
    const label = legendChildren.item(0);
    t.is(label.tagName, 'LABEL');
    t.is(label.innerHTML, '');
    const button = legendChildren.item(1);
    t.is(button.tagName, 'BUTTON');
    t.is(button.innerHTML, 'Add to Test');
    const children = fieldsetChildren.item(1);
    t.is(children.tagName, 'DIV');
    t.is(children.className, 'children');
    t.is(children.children.length, 0);
});

test('array-layout add click w/o data', t => {
    const renderer: ArrayControlRenderer = new ArrayControlRenderer();
    const schema: JsonSchema = {
        'type': 'object',
        'properties': {
            'test': {
                'type': 'array',
                'items': {
                    'type': 'object',
                    'properties': {
                        'x': {'type': 'integer'},
                        'y': {'type': 'integer'}
                    }
                }
            }
        }
    };
    const uiSchema: ControlElement = {
        'label': false,
        'type': 'Control',
        'scope': {
            '$ref': '#/properties/test'
        }
    };
    const data = {
        test: []
    };
    JsonForms.schema = schema;
    renderer.setDataService(new DataService(data));
    renderer.setDataSchema(schema);
    renderer.setUiSchema(uiSchema);
    const renderedElement = renderer.render();
    const button = renderedElement.getElementsByTagName('button')[0];
    button.click();
    t.is(data.test.length, 1);
});
test('array-layout add click with data', t => {
    const renderer: ArrayControlRenderer = new ArrayControlRenderer();
    const schema: JsonSchema = {
        'type': 'object',
        'properties': {
            'test': {
                'type': 'array',
                'items': {
                    'type': 'object',
                    'properties': {
                        'x': {'type': 'integer'},
                        'y': {'type': 'integer'}
                    }
                }
            }
        }
    };
    const uiSchema: ControlElement = {
        'label': false,
        'type': 'Control',
        'scope': {
            '$ref': '#/properties/test'
        }
    };
    const data = {
        'test': [{
            x: 1,
            y: 3
        }]
    };
    JsonForms.schema = schema;
    renderer.setDataService(new DataService(data));
    renderer.setDataSchema(schema);
    renderer.setUiSchema(uiSchema);
    const renderedElement = renderer.render();
    const button = renderedElement.getElementsByTagName('button')[0];
    button.click();
    t.is(data.test.length, 2);
});

test('array-layout DataService notification', t => {
    const renderer: ArrayControlRenderer = new ArrayControlRenderer();
    const schema: JsonSchema = {
        'type': 'object',
        'properties': {
            'test': {
                'type': 'array',
                'items': {
                    'type': 'object',
                    'properties': {
                        'x': {'type': 'integer'},
                        'y': {'type': 'integer'}
                    }
                }
            }
        }
    };
    const uiSchema: ControlElement = {
        'label': false,
        'type': 'Control',
        'scope': {
            '$ref': '#/properties/test'
        }
    };
    const data = {
        'test': [{
            x: 1,
            y: 3
        }]
    };
    JsonForms.schema = schema;
    const dataService = new DataService(data);
    renderer.setDataService(dataService);
    renderer.setDataSchema(schema);
    renderer.setUiSchema(uiSchema);
    const renderedElement = renderer.render();
    const childrenInitial = renderedElement.getElementsByClassName('children')[0];
    t.is(childrenInitial.childNodes.length, 1);
    renderer.connectedCallback();
    dataService.notifyAboutDataChange(uiSchema, [{x: 1, y: 3}, {x: 2, y: 3}]);
    const childrenAfter = renderer.getElementsByClassName('children')[0];
    t.is(childrenAfter.childNodes.length, 2);

    dataService.notifyAboutDataChange(undefined, [{x: 1, y: 3}, {x: 2, y: 3}, {x: 3, y: 3}]);
    const childrenIgnore = renderer.getElementsByClassName('children')[0];
    t.is(childrenIgnore.childNodes.length, 2);

    renderer.disconnectedCallback();
    dataService.notifyAboutDataChange(uiSchema, [{x: 1, y: 3}, {x: 2, y: 3}, {x: 3, y: 3}]);
    const childrenLast = renderer.getElementsByClassName('children')[0];
    t.is(childrenLast.childNodes.length, 2);
});

test('array-layout Tester with unknown type', t => {
    t.is(
      arrayTester({type: 'Foo'}, null),
      -1
    );
});

test('ArrayControl tester with document ref', t => {
    const control: ControlElement = {
        type: 'Control',
        scope: {
            $ref: '#'
        }
    };
    t.is(
      arrayTester(
        control,
        undefined
      ),
      -1
    );
});

test('ArrayControl tester with wrong prop type', t => {
    const control = {
        type: 'Control',
        scope: {
            $ref: '#/properties/x'
        }
    };
    t.is(
      arrayTester(
        control,
        {
            type: 'object',
            properties: {
                x: {
                    type: 'integer'
                }
            }
        }
      ),
      -1
    );
});

test('ArrayControl tester with missing items prop', t => {
    const control = {
        type: 'Control',
        scope: {
            $ref: '#/properties/foo'
        }
    };
    t.is(
      arrayTester(
        control,
        {
            type: 'object',
            properties: {
                foo: {
                    type: 'array'
                }
            }
        }
      ),
      -1
    );
});

test('ArrayControl tester with tuple type', t => {
    const control = {
        type: 'Control',
        scope: {
            $ref: '#/properties/foo'
        }
    };
    t.is(
      arrayTester(
        control,
        {
            type: 'object',
            properties:
              {
                  foo: {
                      type: 'array',
                      items: [
                          { type: 'integer' },
                          { type: 'string' },
                      ]
                  }
              }
        }
      ),
      -1
    );
});

test('ArrayControl tester with primitive type', t => {
    const control: ControlElement = {
        type: 'Control',
        scope: {$ref: '#/properties/foo'}
    } ;
    t.is(
      arrayTester(
        control,
        {
            type: 'object',
            properties: {
                foo: {
                    type: 'array',
                    items: {type: 'integer'}
                }
            }
        }
      ),
      -1
    );
});

test('ArrayControl tester with correct prop type', t => {
    const schema: JsonSchema = {
        'type': 'object',
        'properties': {
            'test': {
                'type': 'array',
                'items': {
                    'type': 'object',
                    'properties': {
                        'x': {'type': 'integer'},
                        'y': {'type': 'integer'}
                    }
                }
            }
        }
    };
    const uiSchema: ControlElement = {
        'type': 'Control',
        'scope': {
            '$ref': '#/properties/test'
        }
    };
    t.is(arrayTester(uiSchema, schema), 2);
});<|MERGE_RESOLUTION|>--- conflicted
+++ resolved
@@ -8,9 +8,8 @@
 import { JsonSchema } from '../../src/models/jsonSchema';
 import { ControlElement } from '../../src/models/uischema';
 import { ArrayControlRenderer, arrayTester } from '../../src/renderers/additional/array-renderer';
-<<<<<<< HEAD
-import { instantiateSchemaService } from '../../src/core';
 import { JsonForms } from '../../src/core';
+
 test.before(t => {
   JsonForms.stylingRegistry.registerMany([
     {
@@ -23,10 +22,7 @@
     }
   ]);
 });
-=======
-import {JsonForms} from "../../src/core";
-
->>>>>>> 8d48f33e
+
 test('generate array child control', t => {
 
     const renderer: ArrayControlRenderer = new ArrayControlRenderer();
