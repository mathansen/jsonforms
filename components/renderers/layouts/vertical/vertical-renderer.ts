///<reference path="../../../references.ts"/>

class VerticalRenderer implements JSONForms.IRenderer {

    priority = 1;

<<<<<<< HEAD
    constructor(private renderService: JSONForms.IRenderService) { }
=======
    render(element: ILayout, subSchema: SchemaElement, schemaPath: string, services: JSONForms.Services): JSONForms.IContainerRenderDescription{

        var renderElements = (elements) => {
            if (elements === undefined || elements.length == 0) {
                return [];
            } else {
                return elements.reduce((acc, curr, idx, els) => {
                    acc.push(this.renderService.render(
                        services.get<JSONForms.IScopeProvider>(JSONForms.ServiceId.ScopeProvider).getScope(),
                        curr,
                        services));
                    return acc;
                }, []);
            }
        };
>>>>>>> 71c80a0b

    render(element: ILayout, subSchema: SchemaElement, schemaPath: string, services: JSONForms.Services): JSONForms.IContainerRenderDescription {

        var renderedElements = JSONForms.RenderDescriptionFactory.renderElements(
            element.elements, this.renderService, services);
        var template = `<layout class="jsf-vertical-layout">
              <fieldset>
                <dynamic-widget ng-repeat="child in element.elements" element="child">
                </dynamic-widget>
             </fieldset>
            </layout>`;

        return {
            "type": "Layout",
            "elements": renderedElements,
            "size": 99,
            "template": template
        };
    }

    isApplicable(uiElement: IUISchemaElement, jsonSchema: SchemaElement, schemaPath) :boolean {
        return uiElement.type == "VerticalLayout";
    }
}

angular.module('jsonforms.renderers.layouts.vertical').run(['RenderService', (RenderService) => {
    RenderService.register(new VerticalRenderer(RenderService));
}]);<|MERGE_RESOLUTION|>--- conflicted
+++ resolved
@@ -4,27 +4,13 @@
 
     priority = 1;
 
-<<<<<<< HEAD
     constructor(private renderService: JSONForms.IRenderService) { }
-=======
-    render(element: ILayout, subSchema: SchemaElement, schemaPath: string, services: JSONForms.Services): JSONForms.IContainerRenderDescription{
 
-        var renderElements = (elements) => {
-            if (elements === undefined || elements.length == 0) {
-                return [];
-            } else {
-                return elements.reduce((acc, curr, idx, els) => {
+    render(element: ILayout, subSchema: SchemaElement, schemaPath: string, services: JSONForms.Services): JSONForms.IContainerRenderDescription {
                     acc.push(this.renderService.render(
                         services.get<JSONForms.IScopeProvider>(JSONForms.ServiceId.ScopeProvider).getScope(),
                         curr,
                         services));
-                    return acc;
-                }, []);
-            }
-        };
->>>>>>> 71c80a0b
-
-    render(element: ILayout, subSchema: SchemaElement, schemaPath: string, services: JSONForms.Services): JSONForms.IContainerRenderDescription {
 
         var renderedElements = JSONForms.RenderDescriptionFactory.renderElements(
             element.elements, this.renderService, services);
