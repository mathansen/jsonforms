--- conflicted
+++ resolved
@@ -8,25 +8,12 @@
 
     render(element: ILayout, subSchema: SchemaElement, schemaPath: string, services: JSONForms.Services): JSONForms.IContainerRenderDescription{
 
-<<<<<<< HEAD
         var renderedElements = JSONForms.RenderDescriptionFactory.renderElements(
             element.elements, this.renderService, services);
-=======
-        var renderElements = (elements) => {
-            if (elements === undefined || elements.length == 0) {
-                return [];
-            } else {
-                return elements.reduce((acc, curr, idx, els) => {
                     acc.push(this.renderService.render(
                         services.get<JSONForms.IScopeProvider>(JSONForms.ServiceId.ScopeProvider).getScope(),
                         curr,
                         services));
-                    return acc;
-                }, []);
-            }
-        };
-        var renderedElements = renderElements(element.elements);
->>>>>>> 71c80a0b
         var label = element.label;
         var template = `<tab heading="${label}">
             <layout>
