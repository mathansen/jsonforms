///<reference path="../../../references.ts"/>

class HorizontalRenderer implements JSONForms.IRenderer {

<<<<<<< HEAD
    priority = 1;

    constructor(private renderService: JSONForms.IRenderService) { }

    render(element: ILayout, subSchema: SchemaElement, schemaPath:String, services: JSONForms.Services): JSONForms.IContainerRenderDescription {
=======
    constructor(private renderService: JSONForms.IRenderService) {

    }

    priority = 1;

    render = (element: ILayout, subSchema: SchemaElement, schemaPath:String, services: JSONForms.Services): JSONForms.IContainerRenderDescription => {

        var renderElements = (elements) => {
            if (elements === undefined || elements.length == 0) {
                return [];
            } else {
                return elements.reduce((acc, curr, idx, els) => {
                    acc.push(this.renderService.render(
                        services.get<JSONForms.IScopeProvider>(JSONForms.ServiceId.ScopeProvider).getScope(),
                        curr,
                        services));
                    return acc;
                }, []);
            }
        };
>>>>>>> 71c80a0b

        var maxSize = 99;

        var renderedElements = JSONForms.RenderDescriptionFactory.renderElements(
            element.elements, this.renderService, services);
        var size = renderedElements.length;
        var individualSize = Math.floor(maxSize / size);
        for (var j = 0; j < renderedElements.length; j++) {
            renderedElements[j].size = individualSize;
        }

        var template =`<layout><fieldset>
                   <div class="row">
                     <dynamic-widget ng-repeat="child in element.elements" element="child"></dynamic-widget>
                   </div>
                 </fieldset></layout>`;

        return {
            "type": "Layout",
            "elements": renderedElements,
            "size": maxSize,
            "template": template
        };
    };

    isApplicable(uiElement: IUISchemaElement, jsonSchema: SchemaElement, schemaPath: string):boolean {
        return uiElement.type == "HorizontalLayout";
    }

}

angular.module('jsonforms.renderers.layouts.horizontal').run(['RenderService', (RenderService) => {
    RenderService.register(new HorizontalRenderer(RenderService));
}]);<|MERGE_RESOLUTION|>--- conflicted
+++ resolved
@@ -2,35 +2,16 @@
 
 class HorizontalRenderer implements JSONForms.IRenderer {
 
-<<<<<<< HEAD
+    constructor(private renderService: JSONForms.IRenderService) {
     priority = 1;
 
     constructor(private renderService: JSONForms.IRenderService) { }
 
     render(element: ILayout, subSchema: SchemaElement, schemaPath:String, services: JSONForms.Services): JSONForms.IContainerRenderDescription {
-=======
-    constructor(private renderService: JSONForms.IRenderService) {
-
-    }
-
-    priority = 1;
-
-    render = (element: ILayout, subSchema: SchemaElement, schemaPath:String, services: JSONForms.Services): JSONForms.IContainerRenderDescription => {
-
-        var renderElements = (elements) => {
-            if (elements === undefined || elements.length == 0) {
-                return [];
-            } else {
-                return elements.reduce((acc, curr, idx, els) => {
                     acc.push(this.renderService.render(
                         services.get<JSONForms.IScopeProvider>(JSONForms.ServiceId.ScopeProvider).getScope(),
                         curr,
                         services));
-                    return acc;
-                }, []);
-            }
-        };
->>>>>>> 71c80a0b
 
         var maxSize = 99;
 
