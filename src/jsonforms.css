--- conflicted
+++ resolved
@@ -158,13 +158,6 @@
   content:"\25B6"
 }
 .jsf-masterdetail .jsf-masterdetail-master .chevron-down:after{
-<<<<<<< HEAD
-  content:"\2003 \25BC"
-}
-.jsf .readonly-array-empty {
-  font-style: italic;
-  margin-bottom: 0.5em;
-=======
   content:"\25BC"
 }
 .jsf-masterdetail .jsf-masterdetail-master .chevron-placeholder:after{
@@ -206,5 +199,8 @@
 }
 .jsf-masterdetail span {
   cursor: pointer;
->>>>>>> 83f20b14
+}
+.jsf .readonly-array-empty {
+  font-style: italic;
+  margin-bottom: 0.5em;
 }