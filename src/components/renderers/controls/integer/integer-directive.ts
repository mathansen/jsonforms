--- conflicted
+++ resolved
@@ -7,13 +7,8 @@
              step="1" 
              id="{{vm.id}}" 
              class="form-control jsf-control-integer" 
-<<<<<<< HEAD
-             ng-model="vm.modelValue[vm.fragment]" 
-             ng-change='vm.propagateChanges()'
-=======
              ng-model="vm.resolvedData[vm.fragment]" 
              ng-change='vm.triggerChangeEvent()' 
->>>>>>> e3a68358
              ng-readonly="vm.uiSchema.readOnly"/>
     </jsonforms-control>`;
     controller = IntegerController;
