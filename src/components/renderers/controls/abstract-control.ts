import {PathUtil} from '../../services/pathutil';
import {PathResolver} from '../../services/pathresolver/jsonforms-pathresolver';
import {NOT_FITTING} from '../renderer-service';
import {Services, ServiceId, IValidationService, ISchemaProvider} from '../../services/services';
import {IRuleService, IRuleServiceCallBack} from '../../services/rule/rule-service';
import {IDataProvider} from '../../services/data/data-service';
import {IRule, IControlObject, IWithLabel, ILabelObject, IUISchemaElement} from '../../../uischema';
import {SchemaElement} from '../../../jsonschema';

export class AbstractControl implements IRuleServiceCallBack {

    public instance: any;
    public rule: IRule;
    public hide: boolean;
    protected schemaPath: string;
    protected resolvedData: any;
    protected fragment: string;
    protected uiSchema: IControlObject;
    protected schema: SchemaElement;
    protected data: any;
    private services: Services;
    private alerts = [];

    constructor(protected scope: ng.IScope) {
        this.services = scope['services'];
        this.uiSchema = scope['uischema'];
        this.schema = this.services.get<ISchemaProvider>(ServiceId.SchemaProvider).getSchema();
        this.data = this.services.get<IDataProvider>(ServiceId.DataProvider).getData();
        let indexedSchemaPath = this.uiSchema['scope']['$ref'];
        this.schemaPath = PathUtil.filterIndexes(indexedSchemaPath);
        this.fragment = PathResolver.lastFragment(this.uiSchema.scope.$ref);
        this.resolvedData = PathResolver.resolveToLastModel(this.data, this.uiSchema.scope.$ref);

<<<<<<< HEAD
        this.scope.$on('jsfPropagateChanges', () => {
=======
        this.scope.$on('jsonforms:change', () => {
>>>>>>> e3a68358
            // TODO: remote references to services
            // instead try to iterate over all services and call some sort of notifier
            this.validate();
            this.services.get<IRuleService>(ServiceId.RuleService).reevaluateRules(this.schemaPath);
        });

        // IRuleServiceCallBack
        this.instance = this.data;
        this.rule = this.uiSchema.rule;
        this.services.get<IRuleService>(ServiceId.RuleService).addRuleTrack(this);
    }

    protected get id() {
        return this.schemaPath;
    }

    protected get showLabel() {
        return LabelObjectUtil.shouldShowLabel(this.uiSchema.label);
    }

    protected get label() {
        let labelObject = LabelObjectUtil.getElementLabelObject(this.uiSchema.label,
            this.schemaPath);
        let stringBuilder = labelObject.text;

        if (this.isRequired(this.schemaPath)) {
            stringBuilder += '*';
        }

        return stringBuilder;
    }

<<<<<<< HEAD
    protected propagateChanges() {
        this.scope.$root.$broadcast('jsfPropagateChanges');
=======
    protected triggerChangeEvent() {
        this.scope.$root.$broadcast('jsonforms:change');
>>>>>>> e3a68358
    }

    private validate() {
        let validationService = this.services.get<IValidationService>(ServiceId.Validation);
        validationService.validate(this.data, this.schema);
        let result = validationService.getResult(this.data,
            '/' + PathUtil.normalize(this.schemaPath));
        this.alerts = [];
        if (result !== undefined) {
            let alert = {
                type: 'danger',
                msg: result
            };
            this.alerts.push(alert);
        }
    }

    private isRequired(schemaPath: string): boolean {
        let path = PathUtil.init(schemaPath);
        let lastFragment = PathUtil.lastFragment(path);

        // if last fragment points to properties, we need to move one level higher
        if (lastFragment === 'properties') {
            path = PathUtil.init(path);
        }

        // FIXME: we want resolveSchema to actually return an array here
        let subSchema: any = PathResolver.resolveSchema(this.schema, path + '/required');
        if (subSchema !== undefined) {
            if (subSchema.indexOf(PathUtil.lastFragment(schemaPath)) !== -1) {
                return true;
            }
        }

        return false;
    }
}

// TODO extract to util
export class LabelObjectUtil {

    public static shouldShowLabel(label: IWithLabel): boolean {
        if (label === undefined ) {
            return true;
        } else if (typeof label === 'boolean') {
            return <boolean> label;
        } else if (typeof label === 'string') {
            return (<string> label) !== '';
        } else {
            let labelObj = <ILabelObject> label;
            return labelObj.hasOwnProperty('show') ? labelObj.show : true;
        }
    }

    public static getElementLabelObject(labelProperty: IWithLabel,
                                        schemaPath: string): ILabelObject {

        if (typeof labelProperty === 'boolean') {
            if (labelProperty) {
                return new LabelObject(
                    PathUtil.beautifiedLastFragment(schemaPath),
                    <boolean>labelProperty);
            } else {
                return new LabelObject(undefined, <boolean>labelProperty);
            }
        } else if (typeof labelProperty === 'string') {
            return new LabelObject(<string>labelProperty, true);
        } else if (typeof labelProperty === 'object') {
            let show = _.has(labelProperty, 'show') ?
                (<ILabelObject>labelProperty).show : true;
            let label = _.has(labelProperty, 'text') ?
                (<ILabelObject>labelProperty).text : PathUtil.beautifiedLastFragment(schemaPath);
            return new LabelObject(label, show);
        } else {
            return new LabelObject(PathUtil.beautifiedLastFragment(schemaPath), true);
        }
    }
}
class LabelObject implements ILabelObject {
    public text: string;
    public show: boolean;

    constructor(text: string, show: boolean) {
        this.text = text;
        this.show = show;
    }
}

export function schemaTypeIs(expected: string) {
    return (uiSchema: IUISchemaElement, schema: SchemaElement, data: any): boolean => {
        let schemaPath =  uiSchema['scope'] === undefined ? undefined : uiSchema['scope']['$ref'];
        if (schemaPath === undefined) {
            return false;
        }
        let currentDataSchema: SchemaElement = PathResolver.resolveSchema(schema, schemaPath);
        if (currentDataSchema === undefined) {
            return false;
        }
        return currentDataSchema.type === expected;
    };
}

export function uiTypeIs(expected: string) {
    return (uiSchema: IUISchemaElement, schema: SchemaElement, data: any): boolean => {
        return uiSchema.type === expected;
    };
}


export function optionIs(optionName: string, expected: any) {
    return (uiSchema: IUISchemaElement, schema: SchemaElement, data: any): boolean => {
        let options = uiSchema['options'];
        if (options === undefined) {
            return false;
        }
        return options[optionName] === expected;
    };
}

export function schemaTypeMatches(check: (SchemaElement) => boolean) {
    return (uiSchema: IUISchemaElement, schema: SchemaElement, data: any): boolean => {
        let schemaPath =  uiSchema['scope'] === undefined ? undefined : uiSchema['scope']['$ref'];
        // TODO ugly
        let currentDataSchema: SchemaElement = PathResolver.resolveSchema(schema, schemaPath);
        return check(currentDataSchema);
    };
}


export function schemaPathEndsWith(expected: string) {
    return (uiSchema: IUISchemaElement, schema: SchemaElement, data: any): boolean => {
        if (expected === undefined || uiSchema['scope'] === undefined) {
            return false;
        }
        return _.endsWith(uiSchema['scope']['$ref'], expected);
    };
}

export function schemaPropertyName(expected: string) {
    return (uiSchema: IUISchemaElement, schema: SchemaElement, data: any): boolean => {
        if (expected === undefined || uiSchema['scope'] === undefined) {
            return false;
        }
        let schemaPath = uiSchema['scope']['$ref'];
        return _.last(schemaPath.split("/")) === expected;
    };
}

export function always(uiSchema: IUISchemaElement, schema: SchemaElement, data: any): boolean {
    return true;
}

export class RendererTesterBuilder {

    and(...testers:
            Array<(uiSchema: IUISchemaElement, schema: SchemaElement, data: any) => boolean>)  {
        return (uiSchema: IUISchemaElement, schema: SchemaElement, data: any) => 
            testers.reduce((acc, tester) => acc && tester(uiSchema, schema, data), true);
        
    }


    create(test: (uiSchema: IUISchemaElement, schema: SchemaElement, data: any) => boolean,
           spec: number): (uiSchema: IUISchemaElement, schema: SchemaElement, data: any) => number {
        return (uiSchema: IUISchemaElement, schema: SchemaElement, data: any): number => {
            if (test(uiSchema, schema, data)) {
                return spec;
            }
            return NOT_FITTING;
        };
    }

}

export const Testers = new RendererTesterBuilder();

export default angular.module('jsonforms.control.base', ['jsonforms.renderers.controls'])
    .factory('BaseController', () => AbstractControl)
    .service('JSONFormsTesters', function() {
        return {
            schemaPathEndsWith: schemaPathEndsWith,
            schemaPropertyName: schemaPropertyName,
            schemaTypeMatches:  schemaTypeMatches,
            uiTypeIs: uiTypeIs,
            schemaTypeIs: schemaTypeIs,
            optionIs: optionIs,
            and: Testers.and
        };
    })
    .name;<|MERGE_RESOLUTION|>--- conflicted
+++ resolved
@@ -31,11 +31,7 @@
         this.fragment = PathResolver.lastFragment(this.uiSchema.scope.$ref);
         this.resolvedData = PathResolver.resolveToLastModel(this.data, this.uiSchema.scope.$ref);
 
-<<<<<<< HEAD
-        this.scope.$on('jsfPropagateChanges', () => {
-=======
         this.scope.$on('jsonforms:change', () => {
->>>>>>> e3a68358
             // TODO: remote references to services
             // instead try to iterate over all services and call some sort of notifier
             this.validate();
@@ -68,13 +64,8 @@
         return stringBuilder;
     }
 
-<<<<<<< HEAD
-    protected propagateChanges() {
-        this.scope.$root.$broadcast('jsfPropagateChanges');
-=======
     protected triggerChangeEvent() {
         this.scope.$root.$broadcast('jsonforms:change');
->>>>>>> e3a68358
     }
 
     private validate() {
