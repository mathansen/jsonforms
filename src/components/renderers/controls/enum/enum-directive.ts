import {AbstractControl, Testers, uiTypeIs, schemaTypeMatches} from '../abstract-control';
import {SchemaElement} from '../../../../jsonschema';
import {PathResolver} from "../../../services/pathresolver/jsonforms-pathresolver";

class EnumDirective implements ng.IDirective {
    restrict = 'E';
    template = `<jsonforms-control>
      <select ng-options="option as option for option in vm.options"
              id="{{vm.id}}"
              class="form-control jsf-control-enum" 
<<<<<<< HEAD
              ng-change='vm.propagateChanges()'
              ng-model="vm.modelValue[vm.fragment]"
=======
              ng-change='vm.triggerChangeEvent()'
              ng-model="vm.resolvedData[vm.fragment]"
>>>>>>> e3a68358
              ng-readonly="vm.uiSchema.readOnly">
      </select>
    </jsonforms-control>`;
    controller = EnumController;
    controllerAs = 'vm';
}

interface EnumControllerScope extends ng.IScope {
}

class EnumController extends AbstractControl {
    static $inject = ['$scope', 'PathResolver'];
    private subSchema: SchemaElement;
    constructor(scope: EnumControllerScope) {
        super(scope);
        this.subSchema = PathResolver.resolveSchema(this.schema,
            this.uiSchema['scope']['$ref']);
    }

    private get options(){
        return this.subSchema.enum;
    }
}

export default angular
    .module('jsonforms.renderers.controls.enum', ['jsonforms.renderers.controls'])
    .directive('enumControl', () => new EnumDirective())
    .run(['RendererService', RendererService =>
            RendererService.register('enum-control',
                Testers.and(
                    uiTypeIs('Control'),
                    schemaTypeMatches(el => _.has(el, 'enum'))
                ), 5)
    ])
    .name;<|MERGE_RESOLUTION|>--- conflicted
+++ resolved
@@ -8,13 +8,8 @@
       <select ng-options="option as option for option in vm.options"
               id="{{vm.id}}"
               class="form-control jsf-control-enum" 
-<<<<<<< HEAD
-              ng-change='vm.propagateChanges()'
-              ng-model="vm.modelValue[vm.fragment]"
-=======
               ng-change='vm.triggerChangeEvent()'
               ng-model="vm.resolvedData[vm.fragment]"
->>>>>>> e3a68358
               ng-readonly="vm.uiSchema.readOnly">
       </select>
     </jsonforms-control>`;
