--- conflicted
+++ resolved
@@ -12,11 +12,8 @@
     "browserify-shim": "^3.8.8",
     "debowerify": "^0.7.1",
     "grunt": "^0.4.5",
-<<<<<<< HEAD
+    "grunt-angular-templates": "^0.5.7",
     "grunt-browserify": "^3.8.0",
-=======
-    "grunt-angular-templates": "^0.5.7",
->>>>>>> 37fcd985
     "grunt-contrib-clean": "^0.6.0",
     "grunt-contrib-concat": "^0.5.1",
     "grunt-contrib-connect": "^0.10.1",
